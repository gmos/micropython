#
# upip - Package manager for MicroPython
#
# Copyright (c) 2015-2018 Paul Sokolovsky
#
# Licensed under the MIT license.
#
import sys
import gc
import uos as os
import uerrno as errno
import ujson as json
import uzlib
import upip_utarfile as tarfile
import ussl
import usocket

gc.collect()


debug = False
index_urls = ["https://micropython.org/pi", "https://pypi.org/pypi"]
install_path = None
cleanup_files = []
gzdict_sz = 16 + 15
fail_reason = None
file_buf = bytearray(512)


class NotFoundError(Exception):
    pass


def op_split(path):
    if path == "":
        return ("", "")
    r = path.rsplit("/", 1)
    if len(r) == 1:
        return ("", path)
    head = r[0]
    if not head:
        head = "/"
    return (head, r[1])


def op_basename(path):
    return op_split(path)[1]


# Expects *file* name
def _makedirs(name, mode=0o777):
    ret = False
    s = ""
    comps = name.rstrip("/").split("/")[:-1]
    if comps[0] == "":
        s = "/"
    for c in comps:
        if s and s[-1] != "/":
            s += "/"
        s += c
        try:
            os.mkdir(s)
            ret = True
        except OSError as e:
            if e.errno != errno.EEXIST and e.errno != errno.EISDIR:
                raise e
            ret = False
    return ret


def save_file(fname, subf):
    global file_buf
    with open(fname, "wb") as outf:
        while True:
            sz = subf.readinto(file_buf)
            if not sz:
                break
            outf.write(file_buf, sz)


def install_tar(f, prefix):
    meta = {}
    for info in f:
        # print(info)
        fname = info.name
        try:
            fname = fname[fname.index("/") + 1 :]
        except ValueError:
            pass

        save = True
        for p in ("setup.", "PKG-INFO", "README"):
            # print(fname, p)
            if fname.startswith(p) or ".egg-info" in fname:
                if fname.endswith("/requires.txt"):
                    meta["deps"] = f.extractfile(info).read()
                save = False
                if debug:
                    print("Skipping", fname)
                break

        if save:
            outfname = prefix + fname
            if info.type != tarfile.DIRTYPE:
                if debug:
                    print("Extracting " + outfname)
                _makedirs(outfname)
                subf = f.extractfile(info)
                save_file(outfname, subf)
    return meta


def expandhome(s):
    if "~/" in s:
        h = os.getenv("HOME")
        s = s.replace("~/", h + "/")
    return s


warn_ussl = True


def url_open(url):
    global warn_ussl

    if debug:
        print(url)

    proto, _, host, urlpath = url.split("/", 3)
    host, port = (host.split(":", 1) + [443 if proto == "https:" else 80])[0:2]
    try:
<<<<<<< HEAD
        ai = usocket.getaddrinfo(host, int(port), 0, usocket.SOCK_STREAM)
        if not ai:
            raise OSError(errno.EINVAL)
=======
        port = 443
        if ":" in host:
            host, port = host.split(":")
            port = int(port)
        ai = usocket.getaddrinfo(host, port, 0, usocket.SOCK_STREAM)
>>>>>>> da4b38e7
    except OSError as e:
        fatal("Unable to resolve %s (no Internet?)" % host, e)
    # print("Address infos:", ai)
    ai = ai[0]

    s = usocket.socket(ai[0], ai[1], ai[2])
    try:
        # print("Connect address:", addr)
        s.connect(ai[-1])

        if proto == "https:":
            s = ussl.wrap_socket(s, server_hostname=host)
            if warn_ussl:
                print("Warning: %s SSL certificate is not validated" % host)
                warn_ussl = False

        # MicroPython rawsocket module supports file interface directly
        s.write("GET /%s HTTP/1.0\r\nHost: %s:%s\r\n\r\n" % (urlpath, host, port))
<<<<<<< HEAD
        line = s.readline()
        protover, status, msg = line.split(None, 2)
=======
        l = s.readline()
        protover, status, msg = l.split(None, 2)
>>>>>>> da4b38e7
        if status != b"200":
            if status == b"404" or status == b"301":
                raise NotFoundError("Package not found")
            raise ValueError(status)
        while 1:
            line = s.readline()
            if not line:
                raise ValueError("Unexpected EOF in HTTP headers")
            if line == b"\r\n":
                break
    except Exception as e:
        s.close()
        raise e

    return s


def get_pkg_metadata(name):
    global warn_ussl
    for url in index_urls:
        try:
            f = url_open("%s/%s/json" % (url, name))
        except NotFoundError:
            warn_ussl = True
            continue
        try:
            return json.load(f)
        finally:
            f.close()
    raise NotFoundError("Package not found")


def fatal(msg, exc=None):
    print("Error:", msg)
    if exc and debug:
        raise exc
    sys.exit(1)


def install_pkg(pkg_spec, install_path):
    package = pkg_spec.split("==")
    data = get_pkg_metadata(package[0])

    if len(package) == 1:
        latest_ver = data["info"]["version"]
    else:
        latest_ver = package[1]
    packages = data["releases"][latest_ver]
    del data
    gc.collect()

    packages = [pkg for pkg in packages if pkg.get("packagetype", "sdist") == "sdist"]
    package_url = packages[0]["url"]
    print("Installing %s %s from %s" % (pkg_spec, latest_ver, package_url))
    f1 = url_open(package_url)
    try:
        f2 = uzlib.DecompIO(f1, gzdict_sz)
        f3 = tarfile.TarFile(fileobj=f2)
        meta = install_tar(f3, install_path)
    finally:
        f1.close()
    del f3
    del f2
    gc.collect()
    return meta


def install(to_install, install_path=None):
    # Calculate gzip dictionary size to use
    global gzdict_sz, fail_reason
    fail_reason = None
    sz = gc.mem_free() + gc.mem_alloc()
    if sz <= 65536:
        gzdict_sz = 16 + 12

    if install_path is None:
        install_path = get_install_path()
    if install_path[-1] != "/":
        install_path += "/"
    if not isinstance(to_install, list):
        to_install = [to_install]
    print("Installing to: " + install_path)
    # sets would be perfect here, but don't depend on them
    installed = []
    try:
        while to_install:
            if debug:
                print("Queue:", to_install)
            pkg_spec = to_install.pop(0)
            if pkg_spec in installed:
                continue
            meta = install_pkg(pkg_spec, install_path)
            installed.append(pkg_spec)
            if debug:
                print(meta)
            deps = meta.get("deps", "").rstrip()
            if deps:
                deps = deps.decode("utf-8").split("\n")
                to_install.extend(deps)
    except Exception as e:
        print(
            "Error installing '{}': {}, packages may be partially installed".format(pkg_spec, e),
            file=sys.stderr
        )
        fail_reason = e


def get_install_path():
    global install_path
    if install_path is None:
        # sys.path[0] is current module's path
        install_path = sys.path[1]
        if install_path == ".frozen":
            install_path = sys.path[2]
    install_path = expandhome(install_path)
    return install_path


def cleanup():
    for fname in cleanup_files:
        try:
            os.unlink(fname)
        except OSError:
            print("Warning: Cannot delete " + fname)


def help():
    print(
        """\
upip - Simple PyPI package manager for MicroPython
Usage: micropython -m upip install [-p <path>] <package>... | -r <requirements.txt>
import upip; upip.install(package_or_list, [<path>])

If <path> isn't given, packages will be installed to sys.path[1], or
sys.path[2] if the former is .frozen (path can be set from MICROPYPATH
environment variable if supported)."""
    )
    print("Default install path:", get_install_path())
    print(
        """\

Note: only MicroPython packages (usually, named micropython-*) are supported
for installation, upip does not support arbitrary code in setup.py.
"""
    )


def main():
    global debug
    global index_urls
    global install_path
    install_path = None

    if len(sys.argv) < 2 or sys.argv[1] == "-h" or sys.argv[1] == "--help":
        help()
        return

    if sys.argv[1] != "install":
        fatal("Only 'install' command supported")

    to_install = []

    i = 2
    while i < len(sys.argv) and sys.argv[i][0] == "-":
        opt = sys.argv[i]
        i += 1
        if opt == "-h" or opt == "--help":
            help()
            return
        elif opt == "-p":
            install_path = sys.argv[i]
            i += 1
        elif opt == "-r":
            list_file = sys.argv[i]
            i += 1
            with open(list_file) as f:
                while True:
                    line = f.readline()
                    if not line:
                        break
                    if line[0] == "#":
                        continue
                    to_install.append(line.rstrip())
        elif opt == "-i":
            index_urls = [sys.argv[i]]
            i += 1
        elif opt == "--debug":
            debug = True
        else:
            fatal("Unknown/unsupported option: " + opt)

    to_install.extend(sys.argv[i:])
    if not to_install:
        help()
        return

    install(to_install)

    if not debug:
        cleanup()


if __name__ == "__main__":
    main()<|MERGE_RESOLUTION|>--- conflicted
+++ resolved
@@ -129,17 +129,9 @@
     proto, _, host, urlpath = url.split("/", 3)
     host, port = (host.split(":", 1) + [443 if proto == "https:" else 80])[0:2]
     try:
-<<<<<<< HEAD
         ai = usocket.getaddrinfo(host, int(port), 0, usocket.SOCK_STREAM)
         if not ai:
             raise OSError(errno.EINVAL)
-=======
-        port = 443
-        if ":" in host:
-            host, port = host.split(":")
-            port = int(port)
-        ai = usocket.getaddrinfo(host, port, 0, usocket.SOCK_STREAM)
->>>>>>> da4b38e7
     except OSError as e:
         fatal("Unable to resolve %s (no Internet?)" % host, e)
     # print("Address infos:", ai)
@@ -158,13 +150,8 @@
 
         # MicroPython rawsocket module supports file interface directly
         s.write("GET /%s HTTP/1.0\r\nHost: %s:%s\r\n\r\n" % (urlpath, host, port))
-<<<<<<< HEAD
-        line = s.readline()
-        protover, status, msg = line.split(None, 2)
-=======
         l = s.readline()
         protover, status, msg = l.split(None, 2)
->>>>>>> da4b38e7
         if status != b"200":
             if status == b"404" or status == b"301":
                 raise NotFoundError("Package not found")

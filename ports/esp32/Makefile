# Select the board to build for: if not given on the command line,
# then default to GENERIC.
BOARD ?= GENERIC

# If the build directory is not given, make it reflect the board name.
BUILD ?= build-$(BOARD)

BOARD_DIR ?= boards/$(BOARD)
ifeq ($(wildcard $(BOARD_DIR)/.),)
$(error Invalid BOARD specified: $(BOARD_DIR))
endif

include ../../py/mkenv.mk

# Optional (not currently used for ESP32)
-include mpconfigport.mk

ifneq ($(SDKCONFIG),)
$(error Use the BOARD variable instead of SDKCONFIG)
endif

# Expected to set SDKCONFIG
include $(BOARD_DIR)/mpconfigboard.mk

# qstr definitions (must come before including py.mk)
QSTR_DEFS = qstrdefsport.h
QSTR_GLOBAL_DEPENDENCIES = $(BOARD_DIR)/mpconfigboard.h
QSTR_GLOBAL_REQUIREMENTS = $(SDKCONFIG_H)

MICROPY_PY_USSL = 0
MICROPY_SSL_AXTLS = 0
MICROPY_PY_BTREE = 1
MICROPY_VFS_FAT = 1
MICROPY_VFS_LFS2 = 1

FROZEN_MANIFEST ?= boards/manifest.py

# include py core make definitions
include $(TOP)/py/py.mk

GIT_SUBMODULES = lib/berkeley-db-1.xx

PORT ?= /dev/ttyUSB0
BAUD ?= 460800
FLASH_MODE ?= dio
FLASH_FREQ ?= 40m
FLASH_SIZE ?= 4MB
CROSS_COMPILE ?= xtensa-esp32-elf-
OBJDUMP = $(CROSS_COMPILE)objdump

SDKCONFIG_COMBINED = $(BUILD)/sdkconfig.combined
SDKCONFIG_H = $(BUILD)/sdkconfig.h

# The git hash of the currently supported ESP IDF version.
# These correspond to v3.3.1 and v4.0.
ESPIDF_SUPHASH_V3 := 143d26aa49df524e10fb8e41a71d12e731b9b71d
ESPIDF_SUPHASH_V4 := 463a9d8b7f9af8205222b80707f9bdbba7c530e1

define print_supported_git_hash
$(info Supported git hash (v3.3): $(ESPIDF_SUPHASH_V3))
$(info Supported git hash (v4.0) (experimental): $(ESPIDF_SUPHASH_V4))
endef

# paths to ESP IDF and its components
ifeq ($(ESPIDF),)
ifneq ($(IDF_PATH),)
ESPIDF = $(IDF_PATH)
else
$(info The ESPIDF variable has not been set, please set it to the root of the esp-idf repository.)
$(info See README.md for installation instructions.)
dummy := $(call print_supported_git_hash)
$(error ESPIDF not set)
endif
endif

ESPCOMP = $(ESPIDF)/components
ESPTOOL ?= $(ESPCOMP)/esptool_py/esptool/esptool.py
ESPCOMP_KCONFIGS = $(shell find $(ESPCOMP) -name Kconfig)
ESPCOMP_KCONFIGS_PROJBUILD = $(shell find $(ESPCOMP) -name Kconfig.projbuild)

# verify the ESP IDF version
ESPIDF_CURHASH := $(shell git -C $(ESPIDF) show -s --pretty=format:'%H')

ifeq ($(ESPIDF_CURHASH),$(ESPIDF_SUPHASH_V3))
$(info Building with ESP IDF v3)
else ifeq ($(ESPIDF_CURHASH),$(ESPIDF_SUPHASH_V4))
$(info Building with ESP IDF v4)

PYPARSING_VERSION = $(shell python3 -c 'import pyparsing; print(pyparsing.__version__)')
ifneq ($(PYPARSING_VERSION),2.3.1)
$(info ** ERROR **)
$(info EDP IDF requires pyparsing version less than 2.4)
$(info You will need to set up a Python virtual environment with pyparsing 2.3.1)
$(info Please see README.md for more information)
$(error Incorrect pyparsing version)
endif
else
$(info ** WARNING **)
$(info The git hash of ESP IDF does not match the supported version)
$(info The build may complete and the firmware may work but it is not guaranteed)
$(info ESP IDF path:       $(ESPIDF))
$(info Current git hash:   $(ESPIDF_CURHASH))
<<<<<<< HEAD
$(call print_supported_git_hash())
=======
dummy := $(call print_supported_git_hash)
>>>>>>> dbcf7fda
endif

# pretty format of ESP IDF version, used internally by the IDF
IDF_VER := $(shell git -C $(ESPIDF) describe)

ifeq ($(shell which $(CC) 2> /dev/null),)
$(info ** ERROR **)
$(info Cannot find C compiler $(CC))
$(info Add the xtensa toolchain to your PATH. See README.md)
$(error C compiler missing)
endif

# Support BLE by default.
# Can be explicitly disabled on the command line or board config.
MICROPY_PY_BLUETOOTH ?= 1
ifeq ($(MICROPY_PY_BLUETOOTH),1)
SDKCONFIG += boards/sdkconfig.ble

# Use NimBLE on ESP32.
MICROPY_BLUETOOTH_NIMBLE ?= 1
# Use Nimble bindings, but ESP32 IDF provides the Nimble library.
MICROPY_BLUETOOTH_NIMBLE_BINDINGS_ONLY = 1
include $(TOP)/extmod/nimble/nimble.mk
endif

# include sdkconfig to get needed configuration values
include $(SDKCONFIG)

################################################################################
# Compiler and linker flags

INC += -I.
INC += -I$(TOP)
INC += -I$(TOP)/lib/mp-readline
INC += -I$(TOP)/lib/netutils
INC += -I$(TOP)/lib/timeutils
INC += -I$(BUILD)

INC_ESPCOMP += -I$(ESPCOMP)/bootloader_support/include
INC_ESPCOMP += -I$(ESPCOMP)/bootloader_support/include_bootloader
INC_ESPCOMP += -I$(ESPCOMP)/console
INC_ESPCOMP += -I$(ESPCOMP)/driver/include
INC_ESPCOMP += -I$(ESPCOMP)/driver/include/driver
INC_ESPCOMP += -I$(ESPCOMP)/efuse/include
INC_ESPCOMP += -I$(ESPCOMP)/efuse/esp32/include
INC_ESPCOMP += -I$(ESPCOMP)/esp32/include
INC_ESPCOMP += -I$(ESPCOMP)/espcoredump/include
INC_ESPCOMP += -I$(ESPCOMP)/soc/include
INC_ESPCOMP += -I$(ESPCOMP)/soc/esp32/include
INC_ESPCOMP += -I$(ESPCOMP)/heap/include
INC_ESPCOMP += -I$(ESPCOMP)/log/include
INC_ESPCOMP += -I$(ESPCOMP)/nvs_flash/include
INC_ESPCOMP += -I$(ESPCOMP)/freertos/include
INC_ESPCOMP += -I$(ESPCOMP)/esp_ringbuf/include
INC_ESPCOMP += -I$(ESPCOMP)/esp_event/include
INC_ESPCOMP += -I$(ESPCOMP)/tcpip_adapter/include
INC_ESPCOMP += -I$(ESPCOMP)/lwip/lwip/src/include
INC_ESPCOMP += -I$(ESPCOMP)/lwip/port/esp32/include
INC_ESPCOMP += -I$(ESPCOMP)/lwip/include/apps
INC_ESPCOMP += -I$(ESPCOMP)/lwip/include/apps/sntp
INC_ESPCOMP += -I$(ESPCOMP)/mbedtls/mbedtls/include
INC_ESPCOMP += -I$(ESPCOMP)/mbedtls/port/include
INC_ESPCOMP += -I$(ESPCOMP)/mdns/include
INC_ESPCOMP += -I$(ESPCOMP)/mdns/private_include
INC_ESPCOMP += -I$(ESPCOMP)/spi_flash/include
INC_ESPCOMP += -I$(ESPCOMP)/ulp/include
INC_ESPCOMP += -I$(ESPCOMP)/vfs/include
INC_ESPCOMP += -I$(ESPCOMP)/xtensa-debug-module/include
INC_ESPCOMP += -I$(ESPCOMP)/wpa_supplicant/include
INC_ESPCOMP += -I$(ESPCOMP)/wpa_supplicant/port/include
INC_ESPCOMP += -I$(ESPCOMP)/app_trace/include
INC_ESPCOMP += -I$(ESPCOMP)/app_update/include
INC_ESPCOMP += -I$(ESPCOMP)/pthread/include
INC_ESPCOMP += -I$(ESPCOMP)/smartconfig_ack/include
INC_ESPCOMP += -I$(ESPCOMP)/sdmmc/include

ifeq ($(ESPIDF_CURHASH),$(ESPIDF_SUPHASH_V4))
INC_ESPCOMP += -I$(ESPCOMP)/esp_common/include
INC_ESPCOMP += -I$(ESPCOMP)/esp_eth/include
INC_ESPCOMP += -I$(ESPCOMP)/esp_event/private_include
INC_ESPCOMP += -I$(ESPCOMP)/esp_rom/include
INC_ESPCOMP += -I$(ESPCOMP)/esp_wifi/include
INC_ESPCOMP += -I$(ESPCOMP)/esp_wifi/esp32/include
INC_ESPCOMP += -I$(ESPCOMP)/lwip/include/apps/sntp
INC_ESPCOMP += -I$(ESPCOMP)/spi_flash/private_include
INC_ESPCOMP += -I$(ESPCOMP)/wpa_supplicant/include/esp_supplicant
INC_ESPCOMP += -I$(ESPCOMP)/xtensa/include
INC_ESPCOMP += -I$(ESPCOMP)/xtensa/esp32/include
ifeq ($(CONFIG_BT_NIMBLE_ENABLED),y)
INC_ESPCOMP += -I$(ESPCOMP)/bt/include
INC_ESPCOMP += -I$(ESPCOMP)/bt/common/osi/include
INC_ESPCOMP += -I$(ESPCOMP)/bt/common/btc/include
INC_ESPCOMP += -I$(ESPCOMP)/bt/common/include
INC_ESPCOMP += -I$(ESPCOMP)/bt/host/nimble/nimble/porting/nimble/include
INC_ESPCOMP += -I$(ESPCOMP)/bt/host/nimble/port/include
INC_ESPCOMP += -I$(ESPCOMP)/bt/host/nimble/nimble/nimble/include
INC_ESPCOMP += -I$(ESPCOMP)/bt/host/nimble/nimble/nimble/host/include
INC_ESPCOMP += -I$(ESPCOMP)/bt/host/nimble/nimble/nimble/host/services/ans/include
INC_ESPCOMP += -I$(ESPCOMP)/bt/host/nimble/nimble/nimble/host/services/bas/include
INC_ESPCOMP += -I$(ESPCOMP)/bt/host/nimble/nimble/nimble/host/services/gap/include
INC_ESPCOMP += -I$(ESPCOMP)/bt/host/nimble/nimble/nimble/host/services/gatt/include
INC_ESPCOMP += -I$(ESPCOMP)/bt/host/nimble/nimble/nimble/host/services/ias/include
INC_ESPCOMP += -I$(ESPCOMP)/bt/host/nimble/nimble/nimble/host/services/lls/include
INC_ESPCOMP += -I$(ESPCOMP)/bt/host/nimble/nimble/nimble/host/services/tps/include
INC_ESPCOMP += -I$(ESPCOMP)/bt/host/nimble/nimble/nimble/host/util/include
INC_ESPCOMP += -I$(ESPCOMP)/bt/host/nimble/nimble/nimble/host/store/ram/include
INC_ESPCOMP += -I$(ESPCOMP)/bt/host/nimble/nimble/nimble/host/store/config/include
INC_ESPCOMP += -I$(ESPCOMP)/bt/host/nimble/nimble/porting/npl/freertos/include
INC_ESPCOMP += -I$(ESPCOMP)/bt/host/nimble/nimble/ext/tinycrypt/include
INC_ESPCOMP += -I$(ESPCOMP)/bt/host/nimble/esp-hci/include
endif
else
INC_ESPCOMP += -I$(ESPCOMP)/ethernet/include
INC_ESPCOMP += -I$(ESPCOMP)/expat/expat/expat/lib
INC_ESPCOMP += -I$(ESPCOMP)/expat/port/include
INC_ESPCOMP += -I$(ESPCOMP)/json/include
INC_ESPCOMP += -I$(ESPCOMP)/json/port/include
INC_ESPCOMP += -I$(ESPCOMP)/micro-ecc/micro-ecc
INC_ESPCOMP += -I$(ESPCOMP)/nghttp/port/include
INC_ESPCOMP += -I$(ESPCOMP)/nghttp/nghttp2/lib/includes
ifeq ($(CONFIG_NIMBLE_ENABLED),y)
INC_ESPCOMP += -I$(ESPCOMP)/bt/include
INC_ESPCOMP += -I$(ESPCOMP)/nimble/nimble/porting/nimble/include
INC_ESPCOMP += -I$(ESPCOMP)/nimble/port/include
INC_ESPCOMP += -I$(ESPCOMP)/nimble/nimble/nimble/include
INC_ESPCOMP += -I$(ESPCOMP)/nimble/nimble/nimble/host/include
INC_ESPCOMP += -I$(ESPCOMP)/nimble/nimble/nimble/host/services/ans/include
INC_ESPCOMP += -I$(ESPCOMP)/nimble/nimble/nimble/host/services/bas/include
INC_ESPCOMP += -I$(ESPCOMP)/nimble/nimble/nimble/host/services/gap/include
INC_ESPCOMP += -I$(ESPCOMP)/nimble/nimble/nimble/host/services/gatt/include
INC_ESPCOMP += -I$(ESPCOMP)/nimble/nimble/nimble/host/services/ias/include
INC_ESPCOMP += -I$(ESPCOMP)/nimble/nimble/nimble/host/services/lls/include
INC_ESPCOMP += -I$(ESPCOMP)/nimble/nimble/nimble/host/services/tps/include
INC_ESPCOMP += -I$(ESPCOMP)/nimble/nimble/nimble/host/util/include
INC_ESPCOMP += -I$(ESPCOMP)/nimble/nimble/nimble/host/store/ram/include
INC_ESPCOMP += -I$(ESPCOMP)/nimble/nimble/nimble/host/store/config/include
INC_ESPCOMP += -I$(ESPCOMP)/nimble/nimble/porting/npl/freertos/include
INC_ESPCOMP += -I$(ESPCOMP)/nimble/nimble/ext/tinycrypt/include
INC_ESPCOMP += -I$(ESPCOMP)/nimble/esp-hci/include
endif
endif

INC_NEWLIB += -I$(ESPCOMP)/newlib/platform_include
INC_NEWLIB += -I$(ESPCOMP)/newlib/include

ifeq ($(MICROPY_PY_BLUETOOTH),1)
CFLAGS_MOD += -DMICROPY_PY_BLUETOOTH=1
CFLAGS_MOD += -DMICROPY_PY_BLUETOOTH_ENABLE_CENTRAL_MODE=1
endif

# these flags are common to C and C++ compilation
CFLAGS_COMMON = -Os -ffunction-sections -fdata-sections -fstrict-volatile-bitfields \
	-mlongcalls -nostdlib \
	-Wall -Werror -Wno-error=unused-function -Wno-error=unused-but-set-variable \
	-Wno-error=unused-variable -Wno-error=deprecated-declarations \
	-DESP_PLATFORM

CFLAGS_BASE = -std=gnu99 $(CFLAGS_COMMON) -DMBEDTLS_CONFIG_FILE='"mbedtls/esp_config.h"' -DHAVE_CONFIG_H
CFLAGS = $(CFLAGS_BASE) $(INC) $(INC_ESPCOMP) $(INC_NEWLIB)
CFLAGS += -DIDF_VER=\"$(IDF_VER)\"
CFLAGS += $(CFLAGS_MOD) $(CFLAGS_EXTRA)
CFLAGS += -I$(BOARD_DIR)

ifeq ($(ESPIDF_CURHASH),$(ESPIDF_SUPHASH_V4))
CFLAGS += -DMICROPY_ESP_IDF_4=1
endif

# this is what ESPIDF uses for c++ compilation
CXXFLAGS = -std=gnu++11 $(CFLAGS_COMMON) $(INC) $(INC_ESPCOMP)

LDFLAGS = -nostdlib -Map=$(@:.elf=.map) --cref
LDFLAGS += --gc-sections -static -EL
LDFLAGS += -u call_user_start_cpu0 -u uxTopUsedPriority -u ld_include_panic_highint_hdl
LDFLAGS += -u __cxa_guard_dummy # so that implementation of static guards is taken from cxx_guards.o instead of libstdc++.a
LDFLAGS += -L$(ESPCOMP)/esp32/ld
LDFLAGS += -L$(ESPCOMP)/esp_rom/esp32/ld
LDFLAGS += -T $(BUILD)/esp32_out.ld
LDFLAGS += -T $(BUILD)/esp32.project.ld
LDFLAGS += -T esp32.rom.ld
LDFLAGS += -T esp32.rom.libgcc.ld
LDFLAGS += -T esp32.peripherals.ld

LIBGCC_FILE_NAME = $(shell $(CC) $(CFLAGS) -print-libgcc-file-name)
LIBSTDCXX_FILE_NAME = $(shell $(CXX) $(CXXFLAGS) -print-file-name=libstdc++.a)

# Debugging/Optimization
ifeq ($(DEBUG), 1)
CFLAGS += -g
COPT = -O0
else
#CFLAGS += -fdata-sections -ffunction-sections
COPT += -Os -DNDEBUG
#LDFLAGS += --gc-sections
endif

# Options for mpy-cross
MPY_CROSS_FLAGS += -march=xtensawin

# Enable SPIRAM support if CONFIG_ESP32_SPIRAM_SUPPORT=y in sdkconfig
ifeq ($(CONFIG_ESP32_SPIRAM_SUPPORT),y)
CFLAGS_COMMON += -mfix-esp32-psram-cache-issue
LIBC_LIBM = $(ESPCOMP)/newlib/lib/libc-psram-workaround.a $(ESPCOMP)/newlib/lib/libm-psram-workaround.a
else
# Additional newlib symbols that can only be used with spiram disabled.
ifeq ($(ESPIDF_CURHASH),$(ESPIDF_SUPHASH_V4))
LDFLAGS += -T esp32.rom.newlib-funcs.ld
LDFLAGS += -T esp32.rom.newlib-locale.ld
LDFLAGS += -T esp32.rom.newlib-data.ld
else
LDFLAGS += -T esp32.rom.spiram_incompatible_fns.ld
endif
LIBC_LIBM = $(ESPCOMP)/newlib/lib/libc.a $(ESPCOMP)/newlib/lib/libm.a
endif

################################################################################
# List of MicroPython source and object files

SRC_C = \
	main.c \
	uart.c \
	gccollect.c \
	mphalport.c \
	fatfs_port.c \
	help.c \
	modutime.c \
	moduos.c \
	machine_timer.c \
	machine_pin.c \
	machine_touchpad.c \
	machine_adc.c \
	machine_dac.c \
	machine_i2c.c \
	machine_pwm.c \
	machine_uart.c \
	modmachine.c \
	modnetwork.c \
	network_lan.c \
	network_ppp.c \
	nimble.c \
	modsocket.c \
	modesp.c \
	esp32_partition.c \
	esp32_rmt.c \
	esp32_ulp.c \
	modesp32.c \
	espneopixel.c \
	machine_hw_spi.c \
	machine_wdt.c \
	mpthreadport.c \
	machine_rtc.c \
	machine_sdcard.c \
	$(wildcard $(BOARD_DIR)/*.c) \
	$(SRC_MOD)

EXTMOD_SRC_C += $(addprefix extmod/,\
	modonewire.c \
	)

LIB_SRC_C = $(addprefix lib/,\
	mp-readline/readline.c \
	netutils/netutils.c \
	timeutils/timeutils.c \
	utils/pyexec.c \
	utils/interrupt_char.c \
	utils/sys_stdio_mphal.c \
	)

DRIVERS_SRC_C = $(addprefix drivers/,\
	bus/softspi.c \
	dht/dht.c \
	)

OBJ_MP =
OBJ_MP += $(PY_O)
OBJ_MP += $(addprefix $(BUILD)/, $(SRC_C:.c=.o))
OBJ_MP += $(addprefix $(BUILD)/, $(EXTMOD_SRC_C:.c=.o))
OBJ_MP += $(addprefix $(BUILD)/, $(LIB_SRC_C:.c=.o))
OBJ_MP += $(addprefix $(BUILD)/, $(DRIVERS_SRC_C:.c=.o))

# List of sources for qstr extraction
SRC_QSTR += $(SRC_C) $(EXTMOD_SRC_C) $(LIB_SRC_C) $(DRIVERS_SRC_C)
# Append any auto-generated sources that are needed by sources listed in SRC_QSTR
SRC_QSTR_AUTO_DEPS +=

################################################################################
# Generate sdkconfig.h from sdkconfig

$(SDKCONFIG_COMBINED): $(SDKCONFIG)
	$(Q)$(MKDIR) -p $(dir $@)
	$(Q)$(CAT) $^ > $@

$(SDKCONFIG_H): $(SDKCONFIG_COMBINED)
	$(ECHO) "GEN $@"
	$(Q)$(MKDIR) -p $(dir $@)
	$(Q)$(PYTHON) $(ESPIDF)/tools/kconfig_new/confgen.py \
		--output header $@ \
		--config $< \
		--kconfig $(ESPIDF)/Kconfig \
		--env "IDF_TARGET=esp32" \
		--env "IDF_CMAKE=n" \
		--env "COMPONENT_KCONFIGS=$(ESPCOMP_KCONFIGS)" \
		--env "COMPONENT_KCONFIGS_PROJBUILD=$(ESPCOMP_KCONFIGS_PROJBUILD)" \
		--env "IDF_PATH=$(ESPIDF)"
	$(Q)touch $@

$(HEADER_BUILD)/qstrdefs.generated.h: $(SDKCONFIG_H) $(BOARD_DIR)/mpconfigboard.h

################################################################################
# List of object files from the ESP32 IDF components

ESPIDF_BOOTLOADER_SUPPORT_O = $(patsubst %.c,%.o,\
	$(filter-out $(ESPCOMP)/bootloader_support/src/bootloader_init.c,\
		$(wildcard $(ESPCOMP)/bootloader_support/src/*.c) \
		$(wildcard $(ESPCOMP)/bootloader_support/src/idf/*.c) \
		))

ESPIDF_DRIVER_O = $(patsubst %.c,%.o,$(wildcard $(ESPCOMP)/driver/*.c))

ESPIDF_EFUSE_O = $(patsubst %.c,%.o,\
	$(wildcard $(ESPCOMP)/efuse/esp32/*.c)\
	$(wildcard $(ESPCOMP)/efuse/src/*.c)\
	)

$(BUILD)/$(ESPCOMP)/esp32/dport_access.o: CFLAGS += -Wno-array-bounds
ESPIDF_ESP32_O = \
	$(patsubst %.c,%.o,$(wildcard $(ESPCOMP)/esp32/*.c)) \
	$(patsubst %.c,%.o,$(wildcard $(ESPCOMP)/esp32/hwcrypto/*.c)) \
	$(patsubst %.S,%.o,$(wildcard $(ESPCOMP)/esp32/*.S)) \

ESPIDF_ESP_RINGBUF_O = $(patsubst %.c,%.o,$(wildcard $(ESPCOMP)/esp_ringbuf/*.c))

ESPIDF_HEAP_O = $(patsubst %.c,%.o,$(wildcard $(ESPCOMP)/heap/*.c))

ESPIDF_SOC_O = $(patsubst %.c,%.o,\
	$(wildcard $(ESPCOMP)/soc/esp32/*.c) \
	$(wildcard $(ESPCOMP)/soc/src/*.c) \
	$(wildcard $(ESPCOMP)/soc/src/hal/*.c) \
	)

$(BUILD)/$(ESPCOMP)/cxx/cxx_guards.o: CXXFLAGS += -Wno-error=sign-compare
ESPIDF_CXX_O = $(patsubst %.cpp,%.o,$(wildcard $(ESPCOMP)/cxx/*.cpp))

ESPIDF_PTHREAD_O = $(patsubst %.c,%.o,$(wildcard $(ESPCOMP)/pthread/*.c))

# Assembler .S files need only basic flags, and in particular should not have
# -Os because that generates subtly different code.
# We also need custom CFLAGS for .c files because FreeRTOS has headers with
# generic names (eg queue.h) which can clash with other files in the port.
ifeq ($(ESPIDF_CURHASH),$(ESPIDF_SUPHASH_V4))
CFLAGS_ASM = -I$(BUILD) -I$(ESPCOMP)/esp32/include -I$(ESPCOMP)/soc/esp32/include -I$(ESPCOMP)/freertos/include/freertos -I. -I$(ESPCOMP)/xtensa/include -I$(ESPCOMP)/xtensa/esp32/include -I$(ESPCOMP)/esp_common/include
else
CFLAGS_ASM = -I$(BUILD) -I$(ESPCOMP)/esp32/include -I$(ESPCOMP)/soc/esp32/include -I$(ESPCOMP)/freertos/include/freertos -I.
endif
$(BUILD)/$(ESPCOMP)/freertos/portasm.o: CFLAGS = $(CFLAGS_ASM)
$(BUILD)/$(ESPCOMP)/freertos/xtensa_context.o: CFLAGS = $(CFLAGS_ASM)
$(BUILD)/$(ESPCOMP)/freertos/xtensa_intr_asm.o: CFLAGS = $(CFLAGS_ASM)
$(BUILD)/$(ESPCOMP)/freertos/xtensa_vectors.o: CFLAGS = $(CFLAGS_ASM)
$(BUILD)/$(ESPCOMP)/freertos/xtensa_vector_defaults.o: CFLAGS = $(CFLAGS_ASM)
$(BUILD)/$(ESPCOMP)/freertos/%.o: CFLAGS = $(CFLAGS_BASE) -I. -I$(BUILD) $(INC_ESPCOMP) $(INC_NEWLIB) -I$(ESPCOMP)/freertos/include/freertos -D_ESP_FREERTOS_INTERNAL
ESPIDF_FREERTOS_O = \
	$(patsubst %.c,%.o,$(wildcard $(ESPCOMP)/freertos/*.c)) \
	$(patsubst %.S,%.o,$(wildcard $(ESPCOMP)/freertos/*.S)) \

ESPIDF_VFS_O = $(patsubst %.c,%.o,$(wildcard $(ESPCOMP)/vfs/*.c))

ESPIDF_LOG_O = $(patsubst %.c,%.o,$(wildcard $(ESPCOMP)/log/*.c))

ESPIDF_XTENSA_DEBUG_MODULE_O = $(patsubst %.c,%.o,$(wildcard $(ESPCOMP)/xtensa-debug-module/*.c))

ESPIDF_TCPIP_ADAPTER_O = $(patsubst %.c,%.o,$(wildcard $(ESPCOMP)/tcpip_adapter/*.c))

ESPIDF_APP_TRACE_O = $(patsubst %.c,%.o,$(wildcard $(ESPCOMP)/app_trace/*.c))

ESPIDF_APP_UPDATE_O = $(patsubst %.c,%.o,$(wildcard $(ESPCOMP)/app_update/*.c))

ESPIDF_NEWLIB_O = $(patsubst %.c,%.o,$(wildcard $(ESPCOMP)/newlib/*.c))

$(BUILD)/$(ESPCOMP)/nvs_flash/src/nvs_api.o: CXXFLAGS += -Wno-error=sign-compare
ESPIDF_NVS_FLASH_O = $(patsubst %.cpp,%.o,$(wildcard $(ESPCOMP)/nvs_flash/src/*.cpp))

ESPIDF_SMARTCONFIG_ACK_O = $(patsubst %.c,%.o,$(wildcard $(ESPCOMP)/smartconfig_ack/*.c))

ESPIDF_SPI_FLASH_O = $(patsubst %.c,%.o,$(wildcard $(ESPCOMP)/spi_flash/*.c))

ESPIDF_ULP_O = $(patsubst %.c,%.o,$(wildcard $(ESPCOMP)/ulp/*.c))

$(BUILD)/$(ESPCOMP)/lwip/%.o: CFLAGS += -Wno-address -Wno-unused-variable -Wno-unused-but-set-variable
ESPIDF_LWIP_O = $(patsubst %.c,%.o,\
	$(wildcard $(ESPCOMP)/lwip/apps/dhcpserver/*.c) \
	$(wildcard $(ESPCOMP)/lwip/lwip/src/api/*.c) \
	$(wildcard $(ESPCOMP)/lwip/lwip/src/apps/sntp/*.c) \
	$(wildcard $(ESPCOMP)/lwip/lwip/src/core/*.c) \
	$(wildcard $(ESPCOMP)/lwip/lwip/src/core/*/*.c) \
	$(wildcard $(ESPCOMP)/lwip/lwip/src/netif/*.c) \
	$(wildcard $(ESPCOMP)/lwip/lwip/src/netif/*/*.c) \
	$(wildcard $(ESPCOMP)/lwip/lwip/src/netif/*/*/*.c) \
	$(wildcard $(ESPCOMP)/lwip/port/esp32/*.c) \
	$(wildcard $(ESPCOMP)/lwip/port/esp32/*/*.c) \
	)

ESPIDF_MBEDTLS_O = $(patsubst %.c,%.o,\
	$(wildcard $(ESPCOMP)/mbedtls/mbedtls/library/*.c) \
	$(wildcard $(ESPCOMP)/mbedtls/port/*.c) \
	$(wildcard $(ESPCOMP)/mbedtls/port/esp32/*.c) \
	)

ESPIDF_MDNS_O = $(patsubst %.c,%.o,$(wildcard $(ESPCOMP)/mdns/*.c))

ifeq ($(ESPIDF_CURHASH),$(ESPIDF_SUPHASH_V4))
$(BUILD)/$(ESPCOMP)/wpa_supplicant/%.o: CFLAGS += -DESP_SUPPLICANT -DIEEE8021X_EAPOL -DEAP_PEER_METHOD -DEAP_TLS -DEAP_TTLS -DEAP_PEAP -DEAP_MSCHAPv2 -DUSE_WPA2_TASK -DCONFIG_WPS2 -DCONFIG_WPS_PIN -DUSE_WPS_TASK -DESPRESSIF_USE -DESP32_WORKAROUND -DCONFIG_ECC -D__ets__ -Wno-strict-aliasing -I$(ESPCOMP)/wpa_supplicant/src -Wno-implicit-function-declaration
else
$(BUILD)/$(ESPCOMP)/wpa_supplicant/%.o: CFLAGS += -DEMBEDDED_SUPP -DIEEE8021X_EAPOL -DEAP_PEER_METHOD -DEAP_MSCHAPv2 -DEAP_TTLS -DEAP_TLS -DEAP_PEAP -DUSE_WPA2_TASK -DCONFIG_WPS2 -DCONFIG_WPS_PIN -DUSE_WPS_TASK -DESPRESSIF_USE -DESP32_WORKAROUND -DALLOW_EVEN_MOD -D__ets__ -Wno-strict-aliasing
endif
ESPIDF_WPA_SUPPLICANT_O = $(patsubst %.c,%.o,\
	$(wildcard $(ESPCOMP)/wpa_supplicant/port/*.c) \
	$(wildcard $(ESPCOMP)/wpa_supplicant/src/*/*.c) \
	)

ESPIDF_SDMMC_O = $(patsubst %.c,%.o,$(wildcard $(ESPCOMP)/sdmmc/*.c))

ifeq ($(ESPIDF_CURHASH),$(ESPIDF_SUPHASH_V4))
ESPIDF_ESP_COMMON_O = $(patsubst %.c,%.o,$(wildcard $(ESPCOMP)/esp_common/src/*.c))

ESPIDF_ESP_EVENT_O = $(patsubst %.c,%.o,$(wildcard $(ESPCOMP)/esp_event/*.c))

ESPIDF_ESP_WIFI_O = $(patsubst %.c,%.o,$(wildcard $(ESPCOMP)/esp_wifi/src/*.c))

ifeq ($(CONFIG_BT_NIMBLE_ENABLED),y)
ESPIDF_BT_NIMBLE_O = $(patsubst %.c,%.o,\
	$(wildcard $(ESPCOMP)/bt/controller/*.c) \
	$(wildcard $(ESPCOMP)/bt/common/btc/core/*.c) \
	$(wildcard $(ESPCOMP)/bt/common/osi/*.c) \
	$(wildcard $(ESPCOMP)/bt/host/nimble/esp-hci/src/*.c) \
	$(wildcard $(ESPCOMP)/bt/host/nimble/nimble/ext/tinycrypt/src/*.c) \
	$(wildcard $(ESPCOMP)/bt/host/nimble/nimble/nimble/host/services/ans/src/*.c) \
	$(wildcard $(ESPCOMP)/bt/host/nimble/nimble/nimble/host/services/bas/src/*.c) \
	$(wildcard $(ESPCOMP)/bt/host/nimble/nimble/nimble/host/services/gap/src/*.c) \
	$(wildcard $(ESPCOMP)/bt/host/nimble/nimble/nimble/host/services/gatt/src/*.c) \
	$(wildcard $(ESPCOMP)/bt/host/nimble/nimble/nimble/host/services/ias/src/*.c) \
	$(wildcard $(ESPCOMP)/bt/host/nimble/nimble/nimble/host/services/lls/src/*.c) \
	$(wildcard $(ESPCOMP)/bt/host/nimble/nimble/nimble/host/services/tps/src/*.c) \
	$(wildcard $(ESPCOMP)/bt/host/nimble/nimble/nimble/host/src/*.c) \
	$(wildcard $(ESPCOMP)/bt/host/nimble/nimble/nimble/host/store/config/src/ble_store_config.c) \
	$(wildcard $(ESPCOMP)/bt/host/nimble/nimble/nimble/host/store/config/src/ble_store_nvs.c) \
	$(wildcard $(ESPCOMP)/bt/host/nimble/nimble/nimble/host/store/ram/src/*.c) \
	$(wildcard $(ESPCOMP)/bt/host/nimble/nimble/nimble/host/util/src/*.c) \
	$(wildcard $(ESPCOMP)/bt/host/nimble/nimble/nimble/src/*.c) \
	$(wildcard $(ESPCOMP)/bt/host/nimble/nimble/porting/nimble/src/*.c) \
	$(wildcard $(ESPCOMP)/bt/host/nimble/nimble/porting/npl/freertos/src/*.c) \
	)
endif

$(BUILD)/$(ESPCOMP)/esp_eth/src/esp_eth_mac_dm9051.o: CFLAGS += -fno-strict-aliasing
ESPIDF_ESP_ETH_O = $(patsubst %.c,%.o,$(wildcard $(ESPCOMP)/esp_eth/src/*.c))

ESPIDF_XTENSA_O = $(patsubst %.c,%.o,\
    $(wildcard $(ESPCOMP)/xtensa/*.c) \
    $(wildcard $(ESPCOMP)/xtensa/esp32/*.c) \
    )
else
ESPIDF_JSON_O = $(patsubst %.c,%.o,$(wildcard $(ESPCOMP)/json/cJSON/cJSON*.c))

ESPIDF_ETHERNET_O = $(patsubst %.c,%.o,\
    $(wildcard $(ESPCOMP)/ethernet/*.c) \
    $(wildcard $(ESPCOMP)/ethernet/eth_phy/*.c) \
    )

ifeq ($(CONFIG_NIMBLE_ENABLED),y)
ESPIDF_BT_NIMBLE_O = $(patsubst %.c,%.o,\
	$(wildcard $(ESPCOMP)/bt/*.c) \
	$(wildcard $(ESPCOMP)/nimble/esp-hci/src/*.c) \
	$(wildcard $(ESPCOMP)/nimble/nimble/ext/tinycrypt/src/*.c) \
	$(wildcard $(ESPCOMP)/nimble/nimble/nimble/host/services/ans/src/*.c) \
	$(wildcard $(ESPCOMP)/nimble/nimble/nimble/host/services/bas/src/*.c) \
	$(wildcard $(ESPCOMP)/nimble/nimble/nimble/host/services/gap/src/*.c) \
	$(wildcard $(ESPCOMP)/nimble/nimble/nimble/host/services/gatt/src/*.c) \
	$(wildcard $(ESPCOMP)/nimble/nimble/nimble/host/services/ias/src/*.c) \
	$(wildcard $(ESPCOMP)/nimble/nimble/nimble/host/services/lls/src/*.c) \
	$(wildcard $(ESPCOMP)/nimble/nimble/nimble/host/services/tps/src/*.c) \
	$(wildcard $(ESPCOMP)/nimble/nimble/nimble/host/src/*.c) \
	$(wildcard $(ESPCOMP)/nimble/nimble/nimble/host/store/config/src/ble_store_config.c) \
	$(wildcard $(ESPCOMP)/nimble/nimble/nimble/host/store/config/src/ble_store_nvs.c) \
	$(wildcard $(ESPCOMP)/nimble/nimble/nimble/host/store/ram/src/*.c) \
	$(wildcard $(ESPCOMP)/nimble/nimble/nimble/host/util/src/*.c) \
	$(wildcard $(ESPCOMP)/nimble/nimble/nimble/src/*.c) \
	$(wildcard $(ESPCOMP)/nimble/nimble/porting/nimble/src/*.c) \
	$(wildcard $(ESPCOMP)/nimble/nimble/porting/npl/freertos/src/*.c) \
	)
endif
endif

OBJ_ESPIDF =
LIB_ESPIDF =
BUILD_ESPIDF_LIB = $(BUILD)/esp-idf

define gen_espidf_lib_rule
OBJ_ESPIDF += $(addprefix $$(BUILD)/,$(2))
LIB_ESPIDF += $(1)
$(BUILD_ESPIDF_LIB)/$(1)/lib$(1).a: $(addprefix $$(BUILD)/,$(2))
	$(ECHO) "AR $$@"
	$(Q)$(AR) cru $$@ $$^
endef

$(eval $(call gen_espidf_lib_rule,bootloader_support,$(ESPIDF_BOOTLOADER_SUPPORT_O)))
$(eval $(call gen_espidf_lib_rule,driver,$(ESPIDF_DRIVER_O)))
$(eval $(call gen_espidf_lib_rule,efuse,$(ESPIDF_EFUSE_O)))
$(eval $(call gen_espidf_lib_rule,esp32,$(ESPIDF_ESP32_O)))
$(eval $(call gen_espidf_lib_rule,esp_ringbuf,$(ESPIDF_ESP_RINGBUF_O)))
$(eval $(call gen_espidf_lib_rule,heap,$(ESPIDF_HEAP_O)))
$(eval $(call gen_espidf_lib_rule,soc,$(ESPIDF_SOC_O)))
$(eval $(call gen_espidf_lib_rule,cxx,$(ESPIDF_CXX_O)))
$(eval $(call gen_espidf_lib_rule,pthread,$(ESPIDF_PTHREAD_O)))
$(eval $(call gen_espidf_lib_rule,freertos,$(ESPIDF_FREERTOS_O)))
$(eval $(call gen_espidf_lib_rule,vfs,$(ESPIDF_VFS_O)))
$(eval $(call gen_espidf_lib_rule,json,$(ESPIDF_JSON_O)))
$(eval $(call gen_espidf_lib_rule,log,$(ESPIDF_LOG_O)))
$(eval $(call gen_espidf_lib_rule,xtensa-debug-module,$(ESPIDF_XTENSA_DEBUG_MODULE_O)))
$(eval $(call gen_espidf_lib_rule,tcpip_adapter,$(ESPIDF_TCPIP_ADAPTER_O)))
$(eval $(call gen_espidf_lib_rule,app_trace,$(ESPIDF_APP_TRACE_O)))
$(eval $(call gen_espidf_lib_rule,app_update,$(ESPIDF_APP_UPDATE_O)))
$(eval $(call gen_espidf_lib_rule,newlib,$(ESPIDF_NEWLIB_O)))
$(eval $(call gen_espidf_lib_rule,nvs_flash,$(ESPIDF_NVS_FLASH_O)))
$(eval $(call gen_espidf_lib_rule,smartconfig_ack,$(ESPIDF_SMARTCONFIG_ACK_O)))
$(eval $(call gen_espidf_lib_rule,spi_flash,$(ESPIDF_SPI_FLASH_O)))
$(eval $(call gen_espidf_lib_rule,ulp,$(ESPIDF_ULP_O)))
$(eval $(call gen_espidf_lib_rule,lwip,$(ESPIDF_LWIP_O)))
$(eval $(call gen_espidf_lib_rule,mbedtls,$(ESPIDF_MBEDTLS_O)))
$(eval $(call gen_espidf_lib_rule,mdns,$(ESPIDF_MDNS_O)))
$(eval $(call gen_espidf_lib_rule,wpa_supplicant,$(ESPIDF_WPA_SUPPLICANT_O)))
$(eval $(call gen_espidf_lib_rule,sdmmc,$(ESPIDF_SDMMC_O)))
$(eval $(call gen_espidf_lib_rule,bt_nimble,$(ESPIDF_BT_NIMBLE_O)))

ifeq ($(ESPIDF_CURHASH),$(ESPIDF_SUPHASH_V4))
$(eval $(call gen_espidf_lib_rule,esp_common,$(ESPIDF_ESP_COMMON_O)))
$(eval $(call gen_espidf_lib_rule,esp_event,$(ESPIDF_ESP_EVENT_O)))
$(eval $(call gen_espidf_lib_rule,esp_wifi,$(ESPIDF_ESP_WIFI_O)))
$(eval $(call gen_espidf_lib_rule,esp_eth,$(ESPIDF_ESP_ETH_O)))
$(eval $(call gen_espidf_lib_rule,xtensa,$(ESPIDF_XTENSA_O)))
else
$(eval $(call gen_espidf_lib_rule,ethernet,$(ESPIDF_ETHERNET_O)))
endif

# Create all destination build dirs before compiling IDF source
OBJ_ESPIDF_DIRS = $(sort $(dir $(OBJ_ESPIDF))) $(BUILD_ESPIDF_LIB) $(addprefix $(BUILD_ESPIDF_LIB)/,$(LIB_ESPIDF))
$(OBJ_ESPIDF): | $(OBJ_ESPIDF_DIRS)
$(OBJ_ESPIDF_DIRS):
	$(MKDIR) -p $@

# Make all IDF object files depend on sdkconfig
$(OBJ_ESPIDF): $(SDKCONFIG_H)

# Add all IDF components to the set of libraries
LIB = $(foreach lib,$(LIB_ESPIDF),$(BUILD_ESPIDF_LIB)/$(lib)/lib$(lib).a)

################################################################################
# ESP IDF ldgen

LDGEN_FRAGMENTS = $(shell find $(ESPCOMP) -name "*.lf")

ifeq ($(ESPIDF_CURHASH),$(ESPIDF_SUPHASH_V4))

LDGEN_LIBRARIES=$(foreach lib,$(LIB_ESPIDF),$(BUILD_ESPIDF_LIB)/$(lib)/lib$(lib).a)

$(BUILD_ESPIDF_LIB)/ldgen_libraries: $(LDGEN_LIBRARIES) $(ESPIDF)/make/ldgen.mk
	printf "$(foreach library,$(LDGEN_LIBRARIES),$(library)\n)" > $(BUILD_ESPIDF_LIB)/ldgen_libraries

$(BUILD)/esp32.project.ld: $(ESPCOMP)/esp32/ld/esp32.project.ld.in $(LDGEN_FRAGMENTS) $(SDKCONFIG_COMBINED) $(BUILD_ESPIDF_LIB)/ldgen_libraries
	$(ECHO) "GEN $@"
	$(Q)$(PYTHON) $(ESPIDF)/tools/ldgen/ldgen.py \
		--input $< \
		--output $@ \
		--config $(SDKCONFIG_COMBINED) \
		--kconfig $(ESPIDF)/Kconfig \
		--fragments $(LDGEN_FRAGMENTS) \
		--libraries-file $(BUILD_ESPIDF_LIB)/ldgen_libraries \
		--env "IDF_TARGET=esp32" \
		--env "IDF_CMAKE=n" \
		--env "COMPONENT_KCONFIGS=$(ESPCOMP_KCONFIGS)" \
		--env "COMPONENT_KCONFIGS_PROJBUILD=$(ESPCOMP_KCONFIGS_PROJBUILD)" \
		--env "IDF_PATH=$(ESPIDF)" \
		--objdump $(OBJDUMP)

else

LDGEN_SECTIONS_INFO = $(foreach lib,$(LIB_ESPIDF),$(BUILD_ESPIDF_LIB)/$(lib)/lib$(lib).a.sections_info)
LDGEN_SECTION_INFOS = $(BUILD_ESPIDF_LIB)/ldgen.section_infos

define gen_sections_info_rule
$(1).sections_info: $(1)
	$(ECHO) "GEN $(1).sections_info"
	$(Q)$(OBJDUMP) -h $(1) > $(1).sections_info
endef

$(eval $(foreach lib,$(LIB_ESPIDF),$(eval $(call gen_sections_info_rule,$(BUILD_ESPIDF_LIB)/$(lib)/lib$(lib).a))))

$(LDGEN_SECTION_INFOS): $(LDGEN_SECTIONS_INFO) $(ESPIDF)/make/ldgen.mk
	$(Q)printf "$(foreach info,$(LDGEN_SECTIONS_INFO),$(info)\n)" > $@

$(BUILD)/esp32.project.ld: $(ESPCOMP)/esp32/ld/esp32.project.ld.in $(LDGEN_FRAGMENTS) $(SDKCONFIG_COMBINED) $(LDGEN_SECTION_INFOS)
	$(ECHO) "GEN $@"
	$(Q)$(PYTHON) $(ESPIDF)/tools/ldgen/ldgen.py \
		--input $< \
		--output $@ \
		--config $(SDKCONFIG_COMBINED) \
		--kconfig $(ESPIDF)/Kconfig \
		--fragments $(LDGEN_FRAGMENTS) \
		--sections $(LDGEN_SECTION_INFOS) \
		--env "IDF_TARGET=esp32" \
		--env "IDF_CMAKE=n" \
		--env "COMPONENT_KCONFIGS=$(ESPCOMP_KCONFIGS)" \
		--env "COMPONENT_KCONFIGS_PROJBUILD=$(ESPCOMP_KCONFIGS_PROJBUILD)" \
		--env "IDF_PATH=$(ESPIDF)"

endif

################################################################################
# Main targets

all: $(BUILD)/firmware.bin

.PHONY: idf-version deploy erase

idf-version:
	$(ECHO) "ESP IDF supported hash: $(ESPIDF_SUPHASH)"

$(BUILD)/firmware.bin: $(BUILD)/bootloader.bin $(BUILD)/partitions.bin $(BUILD)/application.bin
	$(ECHO) "Create $@"
	$(Q)$(PYTHON) makeimg.py $^ $@

deploy: $(BUILD)/firmware.bin
	$(ECHO) "Writing $^ to the board"
	$(Q)$(ESPTOOL) --chip esp32 --port $(PORT) --baud $(BAUD) write_flash -z --flash_mode $(FLASH_MODE) --flash_freq $(FLASH_FREQ) 0x1000 $^

erase:
	$(ECHO) "Erasing flash"
	$(Q)$(ESPTOOL) --chip esp32 --port $(PORT) --baud $(BAUD) erase_flash

################################################################################
# Declarations to build the application

OBJ = $(OBJ_MP)

APP_LD_ARGS =
APP_LD_ARGS += $(LDFLAGS_MOD)
APP_LD_ARGS += $(addprefix -T,$(LD_FILES))
APP_LD_ARGS += --start-group
APP_LD_ARGS += -L$(dir $(LIBGCC_FILE_NAME)) -lgcc
APP_LD_ARGS += -L$(dir $(LIBSTDCXX_FILE_NAME)) -lstdc++
APP_LD_ARGS += $(LIBC_LIBM)
ifeq ($(ESPIDF_CURHASH),$(ESPIDF_SUPHASH_V4))
APP_LD_ARGS += -L$(ESPCOMP)/xtensa/esp32 -lhal
APP_LD_ARGS += -L$(ESPCOMP)/bt/controller/lib -lbtdm_app
APP_LD_ARGS += -L$(ESPCOMP)/esp_wifi/lib_esp32 -lcore -lmesh -lnet80211 -lphy -lrtc -lpp -lsmartconfig -lcoexist
else
APP_LD_ARGS += $(ESPCOMP)/esp32/libhal.a
APP_LD_ARGS += -L$(ESPCOMP)/bt/lib -lbtdm_app
APP_LD_ARGS += -L$(ESPCOMP)/esp32/lib -lcore -lmesh -lnet80211 -lphy -lrtc -lpp -lwpa -lsmartconfig -lcoexist -lwps -lwpa2
endif
APP_LD_ARGS += $(OBJ)
APP_LD_ARGS += $(LIB)
APP_LD_ARGS += --end-group

$(BUILD)/esp32_out.ld: $(SDKCONFIG_H)
	$(Q)$(CC) -I$(BUILD) -C -P -x c -E $(ESPCOMP)/esp32/ld/esp32.ld -o $@

$(BUILD)/application.bin: $(BUILD)/application.elf
	$(ECHO) "Create $@"
	$(Q)$(ESPTOOL) --chip esp32 elf2image --flash_mode $(FLASH_MODE) --flash_freq $(FLASH_FREQ) --flash_size $(FLASH_SIZE) $<

$(BUILD)/application.elf: $(OBJ) $(LIB) $(BUILD)/esp32_out.ld $(BUILD)/esp32.project.ld
	$(ECHO) "LINK $@"
	$(Q)$(LD) $(LDFLAGS) -o $@ $(APP_LD_ARGS)
	$(Q)$(SIZE) $@

define compile_cxx
$(ECHO) "CXX $<"
$(Q)$(CXX) $(CXXFLAGS) -c -MD -o $@ $<
@# The following fixes the dependency file.
@# See http://make.paulandlesley.org/autodep.html for details.
@# Regex adjusted from the above to play better with Windows paths, etc.
@$(CP) $(@:.o=.d) $(@:.o=.P); \
  $(SED) -e 's/#.*//' -e 's/^.*:  *//' -e 's/ *\\$$//' \
      -e '/^$$/ d' -e 's/$$/ :/' < $(@:.o=.d) >> $(@:.o=.P); \
  $(RM) -f $(@:.o=.d)
endef

vpath %.cpp . $(TOP)
$(BUILD)/%.o: %.cpp
	$(call compile_cxx)

################################################################################
# Declarations to build the bootloader

BOOTLOADER_LIB_DIR = $(BUILD)/bootloader
BOOTLOADER_LIB_ALL =

ifeq ($(ESPIDF_CURHASH),$(ESPIDF_SUPHASH_V4))
$(BUILD)/bootloader/$(ESPCOMP)/%.o: CFLAGS += -DBOOTLOADER_BUILD=1 -I$(ESPCOMP)/bootloader_support/include_priv -I$(ESPCOMP)/bootloader_support/include -I$(ESPCOMP)/efuse/include -I$(ESPCOMP)/esp_rom/include -Wno-error=format \
	-I$(ESPCOMP)/esp_common/include \
	-I$(ESPCOMP)/xtensa/include \
	-I$(ESPCOMP)/xtensa/esp32/include
else
$(BUILD)/bootloader/$(ESPCOMP)/%.o: CFLAGS += -DBOOTLOADER_BUILD=1 -I$(ESPCOMP)/bootloader_support/include_priv -I$(ESPCOMP)/bootloader_support/include -I$(ESPCOMP)/micro-ecc/micro-ecc -I$(ESPCOMP)/efuse/include -I$(ESPCOMP)/esp32 -Wno-error=format
endif

# libbootloader_support.a
BOOTLOADER_LIB_ALL += bootloader_support
BOOTLOADER_LIB_BOOTLOADER_SUPPORT_OBJ = $(addprefix $(BUILD)/bootloader/$(ESPCOMP)/,\
	bootloader_support/src/bootloader_clock.o \
	bootloader_support/src/bootloader_common.o \
	bootloader_support/src/bootloader_flash.o \
	bootloader_support/src/bootloader_flash_config.o \
	bootloader_support/src/bootloader_init.o \
	bootloader_support/src/bootloader_random.o \
	bootloader_support/src/bootloader_utility.o \
	bootloader_support/src/flash_qio_mode.o \
	bootloader_support/src/esp_image_format.o \
	bootloader_support/src/flash_encrypt.o \
	bootloader_support/src/flash_partitions.o \
	)

ifeq ($(ESPIDF_CURHASH),$(ESPIDF_SUPHASH_V4))
BOOTLOADER_LIB_BOOTLOADER_SUPPORT_OBJ += $(addprefix $(BUILD)/bootloader/$(ESPCOMP)/,\
	bootloader_support/src/esp32/bootloader_sha.o \
	bootloader_support/src/bootloader_flash_config.o \
	bootloader_support/src/esp32/secure_boot.o \
	)
else
BOOTLOADER_LIB_BOOTLOADER_SUPPORT_OBJ += $(addprefix $(BUILD)/bootloader/$(ESPCOMP)/,\
	bootloader_support/src/bootloader_sha.o \
	bootloader_support/src/secure_boot_signatures.o \
	bootloader_support/src/secure_boot.o \
	)
endif

$(BOOTLOADER_LIB_DIR)/libbootloader_support.a: $(BOOTLOADER_LIB_BOOTLOADER_SUPPORT_OBJ)
	$(ECHO) "AR $@"
	$(Q)$(AR) cr $@ $^

# liblog.a
BOOTLOADER_LIB_ALL += log
BOOTLOADER_LIB_LOG_OBJ = $(addprefix $(BUILD)/bootloader/$(ESPCOMP)/,\
	log/log.o \
	)
$(BOOTLOADER_LIB_DIR)/liblog.a: $(BOOTLOADER_LIB_LOG_OBJ)
	$(ECHO) "AR $@"
	$(Q)$(AR) cr $@ $^

# libspi_flash.a
BOOTLOADER_LIB_ALL += spi_flash
BOOTLOADER_LIB_SPI_FLASH_OBJ = $(addprefix $(BUILD)/bootloader/$(ESPCOMP)/,\
	spi_flash/spi_flash_rom_patch.o \
	)
$(BOOTLOADER_LIB_DIR)/libspi_flash.a: $(BOOTLOADER_LIB_SPI_FLASH_OBJ)
	$(ECHO) "AR $@"
	$(Q)$(AR) cr $@ $^

ifeq ($(ESPIDF_CURHASH),$(ESPIDF_SUPHASH_V3))
# libmicro-ecc.a
BOOTLOADER_LIB_ALL += micro-ecc
BOOTLOADER_LIB_MICRO_ECC_OBJ = $(addprefix $(BUILD)/bootloader/$(ESPCOMP)/,\
	micro-ecc/micro-ecc/uECC.o \
	)
$(BOOTLOADER_LIB_DIR)/libmicro-ecc.a: $(BOOTLOADER_LIB_MICRO_ECC_OBJ)
	$(ECHO) "AR $@"
	$(Q)$(AR) cr $@ $^
endif

# libsoc.a
$(BUILD)/bootloader/$(ESPCOMP)/soc/esp32/rtc_clk.o: CFLAGS += -fno-jump-tables -fno-tree-switch-conversion
BOOTLOADER_LIB_ALL += soc
BOOTLOADER_LIB_SOC_OBJ = $(addprefix $(BUILD)/bootloader/$(ESPCOMP)/soc/,\
	esp32/cpu_util.o \
	esp32/gpio_periph.o \
	esp32/rtc_clk.o \
	esp32/rtc_clk_init.o \
	esp32/rtc_init.o \
	esp32/rtc_periph.o \
	esp32/rtc_pm.o \
	esp32/rtc_sleep.o \
	esp32/rtc_time.o \
	esp32/rtc_wdt.o \
	esp32/sdio_slave_periph.o \
	esp32/sdmmc_periph.o \
	esp32/soc_memory_layout.o \
	esp32/spi_periph.o \
	src/memory_layout_utils.o \
	)
$(BOOTLOADER_LIB_DIR)/libsoc.a: $(BOOTLOADER_LIB_SOC_OBJ)
	$(ECHO) "AR $@"
	$(Q)$(AR) cr $@ $^

# libmain.a
BOOTLOADER_LIB_ALL += main
BOOTLOADER_LIB_MAIN_OBJ = $(addprefix $(BUILD)/bootloader/$(ESPCOMP)/,\
	bootloader/subproject/main/bootloader_start.o \
	)
$(BOOTLOADER_LIB_DIR)/libmain.a: $(BOOTLOADER_LIB_MAIN_OBJ)
	$(ECHO) "AR $@"
	$(Q)$(AR) cr $@ $^

# all objects files
BOOTLOADER_OBJ_ALL = \
	$(BOOTLOADER_LIB_BOOTLOADER_SUPPORT_OBJ) \
	$(BOOTLOADER_LIB_LOG_OBJ) \
	$(BOOTLOADER_LIB_SPI_FLASH_OBJ) \
	$(BOOTLOADER_LIB_MICRO_ECC_OBJ) \
	$(BOOTLOADER_LIB_SOC_OBJ) \
	$(BOOTLOADER_LIB_MAIN_OBJ)

$(BOOTLOADER_OBJ_ALL): $(SDKCONFIG_H)

BOOTLOADER_LIBS =
BOOTLOADER_LIBS += -Wl,--start-group
BOOTLOADER_LIBS += $(BOOTLOADER_OBJ)
BOOTLOADER_LIBS += -L$(BUILD)/bootloader $(addprefix -l,$(BOOTLOADER_LIB_ALL))
ifeq ($(ESPIDF_CURHASH),$(ESPIDF_SUPHASH_V4))
BOOTLOADER_LIBS += -L$(ESPCOMP)/esp_wifi/lib_esp32 -lrtc
else
BOOTLOADER_LIBS += -L$(ESPCOMP)/esp32/lib -lrtc
endif
BOOTLOADER_LIBS += -L$(dir $(LIBGCC_FILE_NAME)) -lgcc
BOOTLOADER_LIBS += -Wl,--end-group

BOOTLOADER_LDFLAGS =
BOOTLOADER_LDFLAGS += -nostdlib
BOOTLOADER_LDFLAGS += -L$(ESPIDF)/lib
BOOTLOADER_LDFLAGS += -L$(ESPIDF)/ld
BOOTLOADER_LDFLAGS += -u call_user_start_cpu0
BOOTLOADER_LDFLAGS += -Wl,--gc-sections
BOOTLOADER_LDFLAGS += -static
BOOTLOADER_LDFLAGS += -Wl,-EL
BOOTLOADER_LDFLAGS += -Wl,-Map=$(@:.elf=.map) -Wl,--cref
BOOTLOADER_LDFLAGS += -T $(ESPCOMP)/bootloader/subproject/main/esp32.bootloader.ld
BOOTLOADER_LDFLAGS += -T $(ESPCOMP)/bootloader/subproject/main/esp32.bootloader.rom.ld
ifeq ($(ESPIDF_CURHASH),$(ESPIDF_SUPHASH_V4))
BOOTLOADER_LDFLAGS += -T $(ESPCOMP)/esp_rom/esp32/ld/esp32.rom.ld
BOOTLOADER_LDFLAGS += -T $(ESPCOMP)/esp_rom/esp32/ld/esp32.rom.newlib-funcs.ld
else
BOOTLOADER_LDFLAGS += -T $(ESPCOMP)/esp32/ld/esp32.rom.ld
BOOTLOADER_LDFLAGS += -T $(ESPCOMP)/esp32/ld/esp32.rom.spiram_incompatible_fns.ld
endif
BOOTLOADER_LDFLAGS += -T $(ESPCOMP)/esp32/ld/esp32.peripherals.ld

BOOTLOADER_OBJ_DIRS = $(sort $(dir $(BOOTLOADER_OBJ_ALL)))
$(BOOTLOADER_OBJ_ALL): | $(BOOTLOADER_OBJ_DIRS)
$(BOOTLOADER_OBJ_DIRS):
	$(MKDIR) -p $@

$(BUILD)/bootloader/%.o: %.c
	$(call compile_c)

$(BUILD)/bootloader.bin: $(BUILD)/bootloader.elf
	$(ECHO) "Create $@"
	$(Q)$(ESPTOOL) --chip esp32 elf2image --flash_mode $(FLASH_MODE) --flash_freq $(FLASH_FREQ) --flash_size $(FLASH_SIZE) $<

$(BUILD)/bootloader.elf: $(BOOTLOADER_OBJ) $(addprefix $(BOOTLOADER_LIB_DIR)/lib,$(addsuffix .a,$(BOOTLOADER_LIB_ALL)))
	$(ECHO) "LINK $@"
	$(Q)$(CC) $(BOOTLOADER_LDFLAGS) -o $@ $(BOOTLOADER_LIBS)

################################################################################
# Declarations to build the partitions

PYTHON2 ?= python2

# Can be overriden by mkconfigboard.mk.
PART_SRC ?= partitions.csv

$(BUILD)/partitions.bin: $(PART_SRC)
	$(ECHO) "Create $@"
	$(Q)$(PYTHON2) $(ESPCOMP)/partition_table/gen_esp32part.py -q $< $@

################################################################################

include $(TOP)/py/mkrules.mk<|MERGE_RESOLUTION|>--- conflicted
+++ resolved
@@ -100,11 +100,7 @@
 $(info The build may complete and the firmware may work but it is not guaranteed)
 $(info ESP IDF path:       $(ESPIDF))
 $(info Current git hash:   $(ESPIDF_CURHASH))
-<<<<<<< HEAD
 $(call print_supported_git_hash())
-=======
-dummy := $(call print_supported_git_hash)
->>>>>>> dbcf7fda
 endif
 
 # pretty format of ESP IDF version, used internally by the IDF

import uos
import network
from flashbdev import bdev


def wifi():
    import ubinascii

    ap_if = network.WLAN(network.AP_IF)
    essid = b"SMA-%s" % ubinascii.hexlify(ap_if.config("mac")[-3:]).upper()
    ap_if.config(essid=essid, authmode=network.AUTH_WPA_WPA2_PSK, password=b"makesense")


def check_bootsec():
    buf = bytearray(bdev.SEC_SIZE)
    bdev.readblocks(0, buf)
    empty = True
    for b in buf:
        if b != 0xFF:
            empty = False
            break
    if empty:
        return True
    fs_corrupted()


def fs_corrupted():
    import time

    while 1:
        print(
            """\
The FAT filesystem starting at sector %d with size %d sectors appears to
be corrupted. If you had important data there, you may want to make a flash
snapshot to try to recover it. Otherwise, perform factory reprogramming
of MicroPython firmware (completely erase flash, followed by firmware
programming).
"""
            % (bdev.START_SEC, bdev.blocks)
        )
        time.sleep(3)


def setup():
    check_bootsec()
    print("Performing initial setup")
    wifi()
    uos.VfsFat.mkfs(bdev)
    vfs = uos.VfsFat(bdev)
    uos.mount(vfs, "/")
    with open("boot.py", "w") as f:
<<<<<<< HEAD
        f.write("""\
print('Sensemakers Amsterdam')
import esp
esp.osdebug(None)
=======
        f.write(
            """\
# This file is executed on every boot (including wake-boot from deepsleep)
#import esp
#esp.osdebug(None)
>>>>>>> dbcf7fda
import uos, machine
#uos.dupterm(None, 1) # disable REPL on UART(0)
import gc
import webrepl
webrepl.start()
gc.collect()
<<<<<<< HEAD
from sma8266a import execfile
""")
    with open("webrepl_cfg.py", "w") as f:
        f.write("PASS = 'makesense'\n")
=======
"""
        )
>>>>>>> dbcf7fda
    return vfs<|MERGE_RESOLUTION|>--- conflicted
+++ resolved
@@ -49,31 +49,18 @@
     vfs = uos.VfsFat(bdev)
     uos.mount(vfs, "/")
     with open("boot.py", "w") as f:
-<<<<<<< HEAD
         f.write("""\
 print('Sensemakers Amsterdam')
 import esp
 esp.osdebug(None)
-=======
-        f.write(
-            """\
-# This file is executed on every boot (including wake-boot from deepsleep)
-#import esp
-#esp.osdebug(None)
->>>>>>> dbcf7fda
 import uos, machine
 #uos.dupterm(None, 1) # disable REPL on UART(0)
 import gc
 import webrepl
 webrepl.start()
 gc.collect()
-<<<<<<< HEAD
 from sma8266a import execfile
 """)
     with open("webrepl_cfg.py", "w") as f:
         f.write("PASS = 'makesense'\n")
-=======
-"""
-        )
->>>>>>> dbcf7fda
     return vfs